--- conflicted
+++ resolved
@@ -78,11 +78,7 @@
 
     def delete_image(self, repo, digest):
         """Delete image by tag from registry"""
-<<<<<<< HEAD
         url = "/v2/{}/manifests/{}".format(repo, digest)
-=======
-        url = "/v2/{}/manifests/{}".format(repo, self.get_digest(repo, tag))
->>>>>>> a7837703
         logging.debug("Delete URL: {}{}".format(self.registry, url))
         if self.dry_run:
             logging.warning("~ Dry Run!")
@@ -259,7 +255,6 @@
                 logging.debug("Latest ID: {}".format(latest_id))
             else:
                 latest_id = ""
-<<<<<<< HEAD
 
             images = []
             for tag in filtered_tags:
@@ -285,21 +280,4 @@
                         images.remove(image)
 
             for digest in digests_for_deletion:
-                GRICleaner.delete_image(repository, digest)
-=======
-            for tag in list(filtered_tags):
-                if len(filtered_tags) > minimum_images:
-                    image = GRICleaner.get_image(repository, tag)
-                    if image and image["id"] != latest_id:
-                        created = dateutil.parser.parse(image["created"]).replace(tzinfo=None)
-                        diff = today - created
-                        logging.debug("Tag {} with image id {} days diff: {}".format(tag, image["id"], diff.days))
-                        if diff.days > retention_days:
-                            logging.warning("- DELETE: {}:{}, Created at {} ({} days ago)".
-                                            format(repository,
-                                                   tag,
-                                                   created.replace(microsecond=0),
-                                                   diff.days))
-                            GRICleaner.delete_image(repository, tag)
-                            filtered_tags.remove(tag)
->>>>>>> a7837703
+                GRICleaner.delete_image(repository, digest)